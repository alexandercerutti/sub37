--- conflicted
+++ resolved
@@ -322,19 +322,8 @@
 	return cueNodeContent.length - 1 === index;
 }
 
-<<<<<<< HEAD
-function commitDOMTree(
-	rootNode: Node | undefined,
-	cueSubTreeRoot: Node,
-	diffDepth: number,
-): HTMLElement {
-	const root = rootNode || createLine();
-	addNode(getNodeAtDepth(diffDepth, root.lastChild), cueSubTreeRoot);
-	return root as HTMLElement;
-=======
 function commitFragmentOnLine(lineRootNode: Node, cueSubTreeRoot: Node, diffDepth: number): void {
 	getNodeAtDepth(diffDepth, lineRootNode.lastChild).appendChild(cueSubTreeRoot);
->>>>>>> e17a5c50
 }
 
 function createLine() {
@@ -363,9 +352,8 @@
 	return latestNodePointer;
 }
 
-<<<<<<< HEAD
-function entitiesToDOM(rootNode: Node, ...entities: Entities.AllEntities[]): Node {
-	const subRoot = new DocumentFragment();
+function wrapIntoEntitiesDocumentFragment(rootNode: Node, entities: Entities.AllEntities[]): Node {
+	const fragment = new DocumentFragment();
 	let latestNode: Node = rootNode;
 
 	const styleEntities = entities
@@ -376,35 +364,23 @@
 	if (styleEntities.length) {
 		const styleNode = document.createElement("span");
 
-		for (const [key, styleValue] of styleEntities) {
-			let value: string = styleValue;
-
-			if (key === "color") {
-				/** Otherwise user cannot override the default style and track style */
-				value = `var(${CSSVAR_TEXT_COLOR}, ${styleValue});`;
-			}
-
-			styleNode.style.cssText += `${key}:${value}`;
+		for (const [key, value] of styleEntities) {
+			switch (key) {
+				case "color": {
+					/** Otherwise user cannot override the default style and track style */
+					styleNode.style.cssText += `${key}:var(${CSSVAR_TEXT_COLOR}, ${value});`;
+					break;
+				}
+
+				default: {
+					styleNode.style.cssText += `${key}:${value};`;
+				}
+			}
 		}
 
 		styleNode.appendChild(latestNode);
 		latestNode = styleNode;
 	}
-
-	for (const entity of tagEntities) {
-		const node = getHTMLElementByEntity(entity);
-
-		if (!node) {
-			continue;
-		}
-
-=======
-function wrapIntoEntitiesDocumentFragment(
-	rootNode: Node,
-	entities: Entities.GenericEntity[],
-): Node {
-	const fragment = new DocumentFragment();
-	let latestNode: Node = rootNode;
 
 	/**
 	 * Rebuilding the Document from the last entity
@@ -412,16 +388,15 @@
 	 * wrap the final root node inside them all.
 	 */
 
-	for (let i = entities.length - 1; i >= 0; i--) {
-		const entity = entities[i];
-
-		const node = getNodeFromEntity(entity);
+	for (let i = tagEntities.length - 1; i >= 0; i--) {
+		const entity = tagEntities[i];
+
+		const node = getHTMLElementByEntity(entity);
 
 		if (!node) {
 			continue;
 		}
 
->>>>>>> e17a5c50
 		node.appendChild(latestNode);
 		latestNode = node;
 	}
@@ -430,54 +405,20 @@
 	return fragment;
 }
 
-<<<<<<< HEAD
-function getHTMLElementByEntity(entity: Entities.TagEntity): HTMLElement | undefined {
-	const element: HTMLElement | undefined = (() => {
-		switch (entity.tagType) {
-			case Entities.TagType.BOLD: {
-				return document.createElement("b");
-			}
-			case Entities.TagType.ITALIC: {
-				return document.createElement("i");
-			}
-			case Entities.TagType.UNDERLINE: {
-				return document.createElement("u");
-			}
-			case Entities.TagType.RT: {
-				return document.createElement("rt");
-			}
-			case Entities.TagType.RUBY: {
-				return document.createElement("ruby");
-			}
-			case Entities.TagType.SPAN: {
-				return document.createElement("span");
-=======
-function getNodeFromEntity(entity: Entities.GenericEntity): Node | undefined {
-	if (!(entity instanceof Entities.Tag)) {
-		return undefined;
-	}
-
-	const node = getHTMLElementByEntity(entity);
-
-	if (!entity.styles) {
-		return node;
-	}
-
-	for (const [key, value] of Object.entries(entity.styles) as [string, string][]) {
-		switch (key) {
-			case "color": {
-				/** Otherwise user cannot override the default style and track style */
-				node.style.cssText += `${key}:var(${CSSVAR_TEXT_COLOR}, ${value});`;
-				break;
->>>>>>> e17a5c50
-			}
-
-			default: {
-<<<<<<< HEAD
-				return undefined;
-			}
-		}
-	})();
+const TAG_TYPE_ENTITY_DOM_MAP = {
+	[Entities.TagType.BOLD]: (_entity: Entities.TagEntity) => document.createElement("b"),
+	[Entities.TagType.ITALIC]: (_entity: Entities.TagEntity) => document.createElement("i"),
+	[Entities.TagType.UNDERLINE]: (_entity: Entities.TagEntity) => document.createElement("u"),
+	[Entities.TagType.RT]: (_entity: Entities.TagEntity) => document.createElement("rt"),
+	[Entities.TagType.RUBY]: (_entity: Entities.TagEntity) => document.createElement("ruby"),
+	[Entities.TagType.SPAN]: (_entity: Entities.TagEntity) => document.createElement("span"),
+} as const;
+
+function getHTMLElementByEntity(entity: Entities.TagEntity): HTMLElement {
+	const elementProcessor =
+		TAG_TYPE_ENTITY_DOM_MAP[entity.tagType] || TAG_TYPE_ENTITY_DOM_MAP[Entities.TagType.SPAN];
+
+	const element: HTMLElement = elementProcessor(entity);
 
 	if (!element) {
 		return undefined;
@@ -489,71 +430,10 @@
 
 	for (const className of entity.classes) {
 		element.classList.add(className);
-=======
-				node.style.cssText += `${key}:${value};`;
-			}
-		}
->>>>>>> e17a5c50
-	}
-
-	return node;
-}
-
-function LangVoiceTagEntityProcessor(entity: Entities.Tag) {
-	const node = document.createElement("span");
-
-	for (let [key, value] of entity.attributes) {
-		node.setAttribute(key, value ? value : "");
-	}
-
-	return node;
-}
-
-<<<<<<< HEAD
-/**
- * Compares two cues to check where the first not-shared
- * entity should be placed in the DOM tree.
- *
- * @param currentCue
- * @param previousCue
- * @returns
- */
-
-function getSubtreeFromCueNodes(
-	currentCue: CueNode,
-	previousCue?: CueNode,
-): [root: Node, diffIndex: number, textNode: Text] {
-	const textNode = document.createTextNode(currentCue.content);
-=======
-function ClassTagEntityProcessor() {
-	return document.createElement("span");
-}
-
-const TAG_TYPE_ENTITY_DOM_MAP = {
-	[Entities.TagType.BOLD]: (_entity: Entities.Tag) => document.createElement("b"),
-	[Entities.TagType.ITALIC]: (_entity: Entities.Tag) => document.createElement("i"),
-	[Entities.TagType.UNDERLINE]: (_entity: Entities.Tag) => document.createElement("u"),
-	[Entities.TagType.RT]: (_entity: Entities.Tag) => document.createElement("rt"),
-	[Entities.TagType.RUBY]: (_entity: Entities.Tag) => document.createElement("ruby"),
-	[Entities.TagType.LANG]: LangVoiceTagEntityProcessor,
-	[Entities.TagType.VOICE]: LangVoiceTagEntityProcessor,
-	[Entities.TagType.CLASS]: ClassTagEntityProcessor,
-	[Entities.TagType.SPAN]: (_entity: Entities.Tag) => document.createElement("span"),
-} as const;
-
-function getHTMLElementByEntity(entity: Entities.Tag): HTMLElement {
-	const elementProcessor =
-		TAG_TYPE_ENTITY_DOM_MAP[entity.tagType] || TAG_TYPE_ENTITY_DOM_MAP[Entities.TagType.SPAN];
-
-	const element: HTMLElement = elementProcessor(entity);
-
-	for (const className of entity.classes) {
-		element.classList.add(className);
 	}
 
 	return element;
 }
->>>>>>> e17a5c50
 
 /**
  * Compares two cues and retrieves the index (which
@@ -569,17 +449,12 @@
 		return 0;
 	}
 
-<<<<<<< HEAD
-	if (!previousCue?.entities.length || previousCue.id !== currentCue.id) {
-		return [entitiesToDOM(textNode, ...currentCue.entities), currentCue.entities.length, textNode];
-=======
 	/**
 	 * We change the cue ID when we find
 	 * a new line
 	 */
 	if (currentCue.id !== previousCue.id) {
 		return 0;
->>>>>>> e17a5c50
 	}
 
 	let entityDifferenceIndex = 0;
@@ -597,13 +472,8 @@
 			break;
 		}
 
-<<<<<<< HEAD
-		const currentCueEntity = currentCue.entities[i] as Entities.TagEntity;
-		const previousCueEntity = previousCue.entities[i] as Entities.TagEntity;
-=======
-		const currentCueEntity = currentEntities[i];
-		const previousCueEntity = previousEntities[i];
->>>>>>> e17a5c50
+		const currentCueEntity = currentEntities[i] as Entities.TagEntity;
+		const previousCueEntity = previousEntities[i] as Entities.TagEntity;
 
 		if (
 			currentCueEntity.type !== previousCueEntity.type ||
@@ -613,8 +483,6 @@
 		}
 	}
 
-<<<<<<< HEAD
-=======
 	return entityDifferenceIndex;
 }
 
@@ -633,7 +501,6 @@
 ): [root: Node, textNode: Text] {
 	const textNode = document.createTextNode(currentCue.content);
 
->>>>>>> e17a5c50
 	return [
 		wrapIntoEntitiesDocumentFragment(textNode, currentCue.entities.slice(entityDifferenceIndex)),
 		textNode,
