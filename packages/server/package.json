--- conflicted
+++ resolved
@@ -5,11 +5,7 @@
 	"main": "lib/index.js",
 	"type": "module",
 	"devDependencies": {
-<<<<<<< HEAD
-		"typescript": "^5.3.2"
-=======
 		"typescript": "^5.3.3"
->>>>>>> 66961c75
 	},
 	"scripts": {
 		"build": "rm -rf lib && pnpm tsc -p tsconfig.build.json",
